--- conflicted
+++ resolved
@@ -22,7 +22,7 @@
 
         # Binary sensors are assumed to be readonly therefore no update method is necessary
         # Assuming the default for the sensor is 0
-        self.sensor = StateChangeSignal('Sensor', self.id, None, 0x00)
+        self.sensor = StateChangeSignal('Sensor', None, 0x00)
 
         # Tell PLM not to just use the ALDB record for device info
         # This is likely the case for all devices in this category 
@@ -44,11 +44,7 @@
         return 0x01 for on
         """
         self.log.debug('Starting SecurityHealthSafety._sensor_on_command_received')
-<<<<<<< HEAD
-        self.sensor.update(msg.cmd2)
-=======
         self.sensor.update(self.id, msg.cmd2)
->>>>>>> a799dae8
         self.log.debug('Starting SecurityHealthSafety._sensor_on_command_received')
 
     def _sensor_off_command_received(self, msg):
@@ -57,11 +53,7 @@
         When a message is received any state listeners are updated with the 
         return 0x00 for off
         """
-<<<<<<< HEAD
-        self.sensor.update(0x00)
-=======
         self.sensor.update(self.id, 0x00)
->>>>>>> a799dae8
             
 class SecurityHealthSafety_2982_222(SecurityHealthSafety):
     
@@ -74,9 +66,5 @@
     def _sensor_state_received(self, msg):
         self.log.debug('Starting SecurityHealthSafety_2982_222._sensor_on_command_received')
         if msg.isbroadcastflag:
-<<<<<<< HEAD
-            self.sensor.update(msg.targetHi)
-=======
             self.sensor.update(self.id, msg.targetHi)
->>>>>>> a799dae8
         self.log.debug('Ending SecurityHealthSafety_2982_222._sensor_on_command_received')