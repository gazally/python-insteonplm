--- conflicted
+++ resolved
@@ -22,7 +22,7 @@
         DeviceBase.__init__(self, plm, address, cat, subcat, product_key, description, model, groupbutton)
 
         # Setting the default value of the light to 0 (i.e. Off)
-        self.lightOnLevel = StateChangeSignal('LightOnLevel', self.id, self.light_status_request, 0x00)
+        self.lightOnLevel = StateChangeSignal('LightOnLevel', self.light_status_request, 0x00)
 
         self._nextCommandIsStatus = False
 
@@ -99,20 +99,10 @@
         if msg.code == MESSAGE_EXTENDED_MESSAGE_RECEIVED_0X51 or \
           (msg.code == MESSAGE_SEND_STANDARD_MESSAGE_0X62 and msg.isextendedflag):
             group = msg.userdata[0]
-<<<<<<< HEAD
-            if group == self._groupbutton:
-                self.lightOnLevel.update(msg.cmd2)
-            else:
-                device2 = self._plm.devices[self._get_device_id(0x02)]
-                self.lightOnLevel.update(msg.cmd2)
-        else:
-            self.lightOnLevel.update(msg.cmd2)
-=======
             device = self._plm.devices[self._get_device_id(group)]
             device.lightOnLevel.update(device.id, onlevel)
         else:
             self.lightOnLevel.update(self.id, onlevel)
->>>>>>> a799dae8
         self.log.debug('Ending _light_on_command_received')
 
     def _light_off_command_received(self, msg):
@@ -120,20 +110,10 @@
         if msg.code == MESSAGE_EXTENDED_MESSAGE_RECEIVED_0X51 or \
           (msg.code == MESSAGE_SEND_STANDARD_MESSAGE_0X62 and msg.isextendedflag):
             group = msg.userdata[0]
-<<<<<<< HEAD
-            if group == self._groupbutton:
-                self.lightOnLevel.update(s0)
-            else:
-                device2 = self._plm.devices[self._get_device_id(0x02)]
-                self.lightOnLevel.update(0)
-        else:
-            self.lightOnLevel.update(msg.cmd2)
-=======
             device = self._plm.devices[self._get_device_id(group)]
             device.lightOnLevel.update(device.id, 0x00)
         else:
             self.lightOnLevel.update(self.id, 0x00)
->>>>>>> a799dae8
         self.log.debug('Ending _light_off_command_received')
 
     def _light_status_request_ack(self, msg):
@@ -144,11 +124,7 @@
     def _status_update_received(self, msg):
         self.log.debug('Starting _status_update_received')
         self._nextCommandIsStatus = False
-<<<<<<< HEAD
-        self.lightOnLevel.update(msg.cmd2)
-=======
         self.lightOnLevel.update(self.id, msg.cmd2)
->>>>>>> a799dae8
         self.log.debug('Ending _status_update_received')
 
 class DimmableLightingControl_2475F(DimmableLightingControl):
@@ -251,10 +227,6 @@
         self.log.debug('Starting DimmableLightingControl_2475F._fan_status_update_received')
         device2 = self._plm.devices[self._get_device_id(0x02)]
         self._nextCommandIsFanStatus = False
-<<<<<<< HEAD
-        device2.lightOnLevel.update(msg.cmd2)
-        self.log.debug('Ending DimmableLightingControl_2475F._fan_status_update_received')
-=======
         device2.lightOnLevel.update(device2.id, msg.cmd2)
         device2.fanSpeed.update(device2.id, msg.cmd2)
         self.log.debug('Ending DimmableLightingControl_2475F._fan_status_update_received')
@@ -269,5 +241,4 @@
         device1 = self._plm.devices[self._get_device_id(0x01)]
         device2 = self._plm.devices[self._get_device_id(0x02)]
         device1.light_status_request()
-        device2.ligth_status_request()
->>>>>>> a799dae8
+        device2.ligth_status_request()